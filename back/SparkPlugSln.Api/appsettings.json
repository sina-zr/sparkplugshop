{
  "Logging": {
    "LogLevel": {
      "Default": "Information",
      "Microsoft.AspNetCore": "Warning"
    }
  },
  "AllowedHosts": "*",
  "ConnectionStrings": {
    "PersistenceDb": "Server=.;Database=SparkPlugShopDB;Integrated Security=True;TrustServerCertificate=True"
  },
  "JwtSettings": {
<<<<<<< HEAD
    "SecretKey": "my-super-secret-key-which-is-at-least-32-characters",
    "Issuer": "SparkPlugShop",
    "Audience": "SparkPlugShopUsers",
    "ExpirationDays": "7"
=======
    "SecretKey": "your-256-bit-secret-key-here",
    "Issuer": "your-issuer",
    "Audience": "your-audience",
    "ExpirationDays": ""
  },
  "SmsEnabled": "true",
  "KavenegarInfo": {
    "ApiKey": "",
    "Sender": "",
    "IsSmsEnabled": "false"
>>>>>>> 570e220d
  }
}<|MERGE_RESOLUTION|>--- conflicted
+++ resolved
@@ -10,12 +10,6 @@
     "PersistenceDb": "Server=.;Database=SparkPlugShopDB;Integrated Security=True;TrustServerCertificate=True"
   },
   "JwtSettings": {
-<<<<<<< HEAD
-    "SecretKey": "my-super-secret-key-which-is-at-least-32-characters",
-    "Issuer": "SparkPlugShop",
-    "Audience": "SparkPlugShopUsers",
-    "ExpirationDays": "7"
-=======
     "SecretKey": "your-256-bit-secret-key-here",
     "Issuer": "your-issuer",
     "Audience": "your-audience",
@@ -25,7 +19,5 @@
   "KavenegarInfo": {
     "ApiKey": "",
     "Sender": "",
-    "IsSmsEnabled": "false"
->>>>>>> 570e220d
   }
 }